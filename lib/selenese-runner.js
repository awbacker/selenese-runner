--- conflicted
+++ resolved
@@ -79,19 +79,11 @@
             // Remove comments in suitelist (comment lines start with #),
             // and convert it to an array of names of suites.
             var suiteNames = data
-<<<<<<< HEAD
                 .replace(/#.*/g, '')
-                .split(/\r?\n/)
+                .split(/[ \t]*\r?\n/)
                 .filter(function(e) {
                     return e !== '';
                 });
-=======
-                    .replace(/#.*/g, '')
-                    .split(/\s/)
-                    .filter(function(e) {
-                return e !== '';
-            });
->>>>>>> 5760977b
             // Then execute each of the suites.
             //
             // `async.forEachSeries` is an utility function that
@@ -221,7 +213,6 @@
                     '<td>(.*?)<.td>\\s*' +
                     '<td>(.*?)<.td>\\s*<.tr>', 'g'),
                     function(_, command, target, value) {
-<<<<<<< HEAD
                 // unescape it, and store the result
                 // in the list of commands.
                 try {
@@ -242,28 +233,10 @@
                     config.callback(error);
                 }
             });
-=======
-                        // unescape it, and store the result
-                        // in the list of commands.
-                        try {
-                            commands.push({
-                                command: command,
-                                target: substitute(unescapeSelenese(
-                                        unescapexml(target))),
-                                value: substitute(unescapeSelenese(
-                                        unescapexml(value)))
-                            });
-                        } catch (error) {
-                            error.unescapeError = error.error;
-                            error.error = 'Could not unescape XML string';
-                            config.callback(error);
-                        }
-                    });
 
             // make sure not two alike indexes in testcaseAccumulator
             global.cnt = global.cnt + 1;
             test = test + "-" + global.cnt;
->>>>>>> 5760977b
 
             // Add the test to the collection of tests.
             testcaseAccumulator[test] = commands;
@@ -529,7 +502,6 @@
 
 function unescapexml(str) {
     return str.replace(/&([a-zA-Z0-9]*);/g, function(orig, entity) {
-<<<<<<< HEAD
         var entities = { 
             gt: '>', 
             lt: '<', 
@@ -537,14 +509,6 @@
             nbsp: '\xa0',
             amp: '&' };
         if(entities[entity]) {
-=======
-        var entities = {
-            gt: '>',
-            lt: '<',
-            quot: '"',
-            nbsp: '\xa0'};
-        if (entities[entity]) {
->>>>>>> 5760977b
             return entities[entity];
         }
         throw({
